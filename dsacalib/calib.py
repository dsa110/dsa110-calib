--- conflicted
+++ resolved
@@ -957,13 +957,8 @@
 
     if not forsystemhealth:
         with table(f"{table_prefix}_bkcal") as tb:
-<<<<<<< HEAD
             bpass *= np.array(tb.CPARAM[:])
-    
-=======
-            bpass = np.array(tb.CPARAM[:])
-
->>>>>>> 1b2b4d95
+
     if not os.path.exists(f"{table_prefix}_bcal"):
         tablecopy(f"{table_prefix}_bpcal", f"{table_prefix}_bcal")
 
