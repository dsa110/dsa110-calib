--- conflicted
+++ resolved
@@ -52,11 +52,7 @@
         print('{0} errors occured during calibration'.format(error))
     return
 
-<<<<<<< HEAD
-def gain_calibration(msname,sourcename,fskcal=False):
-=======
-def gain_calibration(source,tga='600s'):
->>>>>>> 76d0590f
+def gain_calibration(msname,sourcename,tga='600s',fskcal=False):
     """Use Self-Cal to calibrate gains and save to calibration tables
     
     Args:
@@ -90,7 +86,6 @@
 
     # Solve for gain calibration on 10 minute timescale
     cb = cc.calibrater.calibrater()
-<<<<<<< HEAD
     error += not cb.open('{0}.ms'.format(msname))
     if fskcal:
         error += not cb.setapply(type='K',table='{0}_{1}_fscal'.
@@ -100,16 +95,7 @@
     error += not cb.setapply(type='G',table='{0}_{1}_gpcal'.
                              format(msname,sourcename))
     error += not cb.setsolve(type='G',table='{0}_{1}_gacal'.
-                             format(msname,sourcename), t='600s',
-=======
-    error += not cb.open('{0}.ms'.format(source.name))
-    error += not cb.setapply(type='K',table='{0}kcal'.
-                             format(source.name))
-    error += not cb.setapply(type='G',table='{0}gpcal'.
-                             format(source.name))
-    error += not cb.setsolve(type='G',table='{0}gacal'.
-                             format(source.name), t=tga,
->>>>>>> 76d0590f
+                             format(msname,sourcename), t=tga,
                      minblperant=1,refant='0',apmode='a')
     error += not cb.solve()
     error += not cb.close()
@@ -356,4 +342,4 @@
     error += not cb.close()
     if error > 0:
         print('{0} errors occured during calibration'.format(error))
-    return
+    return