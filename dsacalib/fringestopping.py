--- conflicted
+++ resolved
@@ -391,26 +391,10 @@
                 source.ra.to_value(u.rad),
                 source.dec.to_value(u.rad),fobs,dish_dia)
     
-<<<<<<< HEAD
 def pb_resp_uniform_ill(ant_ra,ant_dec,src_ra,src_dec,freq,dish_dia=4.65):
-    """ Compute the primary beam response assuming uniform illumination
-    Args:
-      ant_ra: float
-        antenna right ascension pointing in radians
-      ant_dec: float
-        antenna declination pointing in radiants
-      src_ra: float
-        source right ascension in radians
-      src_dec: float
-        source declination in radians
-      freq: array(float)
-        the frequency of each channel in GHz
-      dish_dia: float
-        the dish diameter in m 
-=======
-def pb_resp(ant_ra,ant_dec,src_ra,src_dec,freq,dish_dia=4.65):
     """Computes the primary beam response towards a direction on the sky.
     
+    Assumes uniform illumination of the disk. 
     Returns a value between 0 and 1 for each value passed in `ant_ra`. 
 
     Parameters
@@ -428,7 +412,6 @@
         The frequency of each channel in GHz.
     dish_dia : float
         The dish diameter in meters.  Defaults to ``4.65``.
->>>>>>> 7fce6677
       
     Returns
     -------
@@ -443,7 +426,7 @@
 
 def pb_resp(ant_ra,ant_dec,src_ra,src_dec,freq,dish_dia=4.65):
     """ Compute the primary beam response assuming tapered illumination
-    Args:
+    Args::
       ant_ra: float
         antenna right ascension pointing in radians
       ant_dec: float
