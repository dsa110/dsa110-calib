"""
DSA_UTILS.PY

Dana Simard, dana.simard@astro.caltech.edu, 10/2019

Modified for python3 from DSA-10 routines written by 
Vikram Ravi, Harish Vendantham

Routines to interact w/ fits visibilities recorded by DSA-10,
hdf5 visibilities recorded by DSA-110, and
visibility in CASA measurement sets
"""

# To do:
# Replace to_deg w/ astropy versions

# always import scipy before importing casatools
import scipy
import casatools as cc
import astropy.io.fits as pf
import astropy.units as u
import numpy as np
from astropy.time import Time
from . import constants as ct
from antpos.utils import *
import h5py
from astropy.utils import iers
iers.conf.iers_auto_url_mirror = ct.iers_table
from scipy.ndimage.filters import median_filter

class src():
    """ Simple class for holding source parameters.
    
    Args:
        name: str
          identifier for your source
        I: float
          the flux in Jy
        ra: str
          right ascension e.g. "12h00m19.21s"
        dec: str
          declination e.g. "+73d00m45.7s"
        epoch: str
          the epoch of the ra and dec, default "J2000"
        pa: float
          the position angle in degrees
        maj_axis: float
          the major axis in arcseconds
        min_axis: float
          the minor axis in arcseconds
           
    Returns:
    """
    def __init__(self,name,ra,dec,I=1.,epoch='J2000',
                pa=None,maj_axis=None,min_axis=None):
        self.name = name
        self.I = I
        if type(ra) is str:
            self.ra = to_deg(ra)
        else:
            self.ra = ra
        if type(dec) is str:
            self.dec = to_deg(dec)
        else:
            self.dec = dec
        self.epoch = epoch
        self.pa = pa
        if maj_axis is None:
            self.maj_axis = None
        else:
            self.maj_axis = maj_axis*u.arcsecond
        if min_axis is None:
            self.min_axis = None
        else:
            self.min_axis = min_axis*u.arcsecond

def to_deg(string):
    """ Converts a string direction to degrees.

    Args:
        string: str
          ra or dec in string format e.g. "12h00m19.21s" or "+73d00m45.7s"

    Returns:
        deg: astropy quantity
          the angle in degrees
    """
    if 'h' in string:
        h,m,s = string.strip('s').strip('s').replace('h','m').split('m')
        deg = (float(h)+(float(m)+float(s)/60)/60)*15*u.deg
    else:
        sign = -1 if '-' in string else 1
        d,m,s = string.strip('+-s').strip('s').replace('d','m').split('m')
        deg = (float(d)+(float(m)+float(s)/60)/60)*u.deg*sign
    return deg

def read_hdf5_file(fl,source=None,dur=50*u.min,autocorrs=True,
                   badants=None,quiet=True):
    
    if source is not None:
        stmid = source.ra.to_value(u.rad)
        seg_len = (dur/2*(15*u.deg/u.h)).to_value(u.rad)
        
    with h5py.File(fl, 'r') as f:
        antenna_order = list(f['antenna_order'][...])
        nant = len(antenna_order)
        fobs = f['fobs_GHz'][...]
        mjd = (f['time_seconds'][...]+f['tstart_mjd_seconds'])/ct.seconds_per_day 
        nt = len(mjd)
        tsamp  = (mjd[-1] - mjd[0])/(nt-1)*ct.seconds_per_day


        st0 = Time(mjd[0], format='mjd').sidereal_time(
            'apparent',longitude=ct.ovro_lon*u.rad).radian 
    
        st  = np.angle(np.exp(1j*(st0 + 2*np.pi/ct.seconds_per_sidereal_day*
                          np.arange(nt)*tsamp)))
    
        st1 = Time(mjd[-1],format='mjd').sidereal_time(
            'apparent',longitude=ct.ovro_lon).radian

        if source is not None:
            if not quiet:
                print("\n-------------EXTRACT DATA--------------------")
                print("Extracting data around {0}".format(stmid*180/np.pi))
                print("{0} Time samples in data".format(nt))
                print("LST range: {0:.1f} --- ({1:.1f}-{2:.1f}) --- {3:.1f}deg".format(st[0]*180./np.pi,(stmid-seg_len)*180./np.pi, (stmid+seg_len)*180./np.pi,st[-1]*180./np.pi))

            I1 = np.argmax(np.absolute(np.exp(1j*st)+
                           np.exp(1j*stmid)*np.exp(-1j*seg_len)))
            I2 = np.argmax(np.absolute(np.exp(1j*st)+
                           np.exp(1j*stmid)*np.exp(1j*seg_len)))
            transit_idx = np.argmax(np.absolute(np.exp(1j*st)+
                           np.exp(1j*(stmid))))
            
            mjd = mjd[I1:I2]
            st  = st[I1:I2]
            vis = f['vis'][I1:I2,...]
            if not quiet:
                print("Extract: {0} ----> {1} sample; transit at {2}".format(I1,I2,I0))
                print("----------------------------------------------")

        else:
            vis = f['vis'][...]
            transit_idx = None

    df_bls = get_baselines(antenna_order,autocorrs=True,casa_order=True)
    blen   = np.array([df_bls['x_m'],df_bls['y_m'],df_bls['z_m']]).T
    bname  = np.array([bn.split('-') for bn in df_bls['bname']])
    bname  = bname.astype(int)
    
    if not autocorrs:
        cross_bls = list(range((nant*(nant+1))//2))
        i=-1
        for j in range(1,nant+1):
            i += j
            cross_bls.remove(i)  
        
        vis = vis[:,cross_bls,...]
        blen = blen[cross_bls,...]
        bname = bname[cross_bls,...]
       
        assert vis.shape[0] == len(mjd)
        assert vis.shape[1] == len(cross_bls)
    
    if badants is not None:
        good_idx = list(range(len(bname)))
        for i,bn in enumerate(bname):
            if (bn[0] in badants) or (bn[1] in badants):
                good_idx.remove(i)
        vis = vis[:,good_idx,...]
        blen = blen[good_idx,...]
        bname = bname[good_idx,...]

        for badant in badants:
            antenna_order.remove(badant)
           
    assert vis.shape[0] == len(mjd)
    vis = vis.swapaxes(0,1)
    dt = np.median(np.diff(mjd))
    if len(mjd)>0:
        tstart = mjd[0]-dt/2
        tstop = mjd[-1]+dt/2
    else:
        tstart = None
        tstop = None
    
    bname = bname.tolist()
        
    return fobs, blen, bname, tstart, tstop, vis, mjd, transit_idx, antenna_order, tsamp

def read_psrfits_file(fl,source,dur=50*u.min,antenna_order=None,
                      antpos='./data/antpos_ITRF.txt',
                      utc_start = None,
                     autocorrs=False,badants=None,quiet=True,
                     dsa10=True):
    """Reads in the psrfits header and data
    
    Args:
        fl: str
          the full path to the psrfits file
        source: src class 
          the source to retrieve data for
        dur: astropy quantity in minutes or equivalent
          amount of time to extract
        antenna_order: list
          the order of the antennas in the correlator.  only used
          if dsa10 is False
        antpos: str
          the full path of the text file containing the 
          antenna positions
        utc_start: astropy time object
          the start time of the observation in UTC.  only used if dsa10 is False
        autocorrs: boolean
          if True, auto + cross correlations will be returned.
          if False, only the cross correlations will be returned.
        badants: None or list(int)
          The antennas for which you do not want data to be returned
        quiet: Boolean
          If True, additional info on the file printed 
        dsa10: Boolean
          If True, fits file is in dsa10 format, otherwise in the 3-antenna
          correlator output format
             
    Returns:
        fobs: arr(float)
          the frequency of the channels in GHz
        blen: arr(float) 
          the itrf coordinates of the baselines, shape (nbaselines, 3)
        bname: list(int)
          the station pairs for each baseline (in the same order as blen)
          shape (nbaselines, 2)
        tstart: float
          the start time in MJD
        tstop: float
          the stop time in MJD
        vis: complex array
          the requested visibilities, dimensions (baselines, time, frequency)
        mjd: arr(float)
          the midpoint mjd of each integration in the visibilities
        transit_idx: int
          the index of the transit in the time axis of the visibilities
    """
    # Open the file and get info from the header and visibilities
    fo = pf.open(fl,ignore_missing_end=True)
    f  = fo[1]
    if dsa10:
        nchan, fobs, nt, blen, bname, tstart, tstop, tsamp, antenna_order = \
            get_header_info(f,verbose=True,
            antpos=antpos)
        vis,lst,mjd,transit_idx = extract_vis_from_psrfits(f,
                        source.ra.to_value(u.rad),
                         (dur/2*(15*u.deg/u.h)).to_value(u.rad),
                        antenna_order,tstart,tstop,quiet)
    else:
        assert antenna_order is not None, 'Antenna order must be provided'
        assert utc_start is not None, 'Start time must be provided'
        nchan, fobs, nt, blen, bname, tstart_offset, tstop_offset, tsamp,\
            antenna_order = \
            get_header_info(f,verbose=True,
            antpos=antpos,antenna_order=antenna_order,dsa10=False)
        tstart = (utc_start + tstart_offset*u.s).mjd
        tstop = (utc_start + tstop_offset*u.s).mjd
        vis,lst,mjd,transit_idx = extract_vis_from_psrfits(f,
                    source.ra.to_value(u.rad),
                    (dur/2*(15*u.deg/u.h)).to_value(u.rad),
                    antenna_order,tstart,tstop,quiet)
    fo.close()
    
    # Now we have to extract the correct baselines
    nant = len(antenna_order)
    if not autocorrs:
        basels = list(range((nant*(nant+1))//2))
        auto_bls = get_autobl_indices(nant)
        if not dsa10:        
            auto_bls = [(len(basels)-1)-auto_bl for auto_bl in auto_bls]
        for i in auto_bls:
            basels.remove(i)
        vis = vis[basels,...]
        blen = blen[basels,...]
        bname = [bname[i] for i in basels]
    
    # Reorder the visibilities to fit with CASA ms convention
    if dsa10:
        vis = vis[::-1,...]
        bname = bname[::-1]
        blen = blen[::-1,...]
        antenna_order=antenna_order[::-1]

    if badants is not None:
        blen = np.array(blen)
        good_idx = list(range(len(bname)))
        for i,bn in enumerate(bname):
            if (bn[0] in badants) or (bn[1] in badants):
                good_idx.remove(i)
        vis = vis[good_idx,...]
        blen = blen[good_idx,...]
        bname = [bname[i] for i in good_idx]

        
    if badants is not None:
        for badant in badants:
            antenna_order.remove(badant)
            
    dt = np.median(np.diff(mjd))
    if len(mjd)>0:
        tstart = mjd[0]-dt/2
        tstop = mjd[-1]+dt/2
    else:
        tstart = None
        tstop = None
    
    if type(bname) is not list:
        bname = bname.tolist()
    return fobs, blen, bname, tstart, tstop, tsamp, vis, mjd, lst, transit_idx, antenna_order

def get_header_info(f,antpos='./data/antpos_ITRF.txt',verbose=False,
                   antenna_order=None,dsa10=True):
    """ Returns important header info from a visibility fits file.
    
    Args:
        f: pyfits table handler 
          the visibility data table
        antpos: str
          the path to the text file containing the antenna positions
        verbose: boolean
          whether to print information on the pyfits file
        antenna_order: list
          the order of the antennas in the correlator.  Required if 
          dsa10 is False
        dsa10: Boolean
          if True, dsa10 fits format, otherwise 3-antenna correlator
          fits format

    Returns:
        nchan: int
          the number of frequency channels
        fobs: arr(float)
          the midpoint frequency of each channel in GHz
        nt: int
          the number of time samples
        blen: arr(float)
          the itrf coordinates of the baselines, shape (nbaselines, 3)
        bname: list(int)
          the station pairs for each baseline (in the same order as blen), 
          shape (nbaselines, 2), numbering starts at 1
        tstart: float
          if dsa10: the start time in MJD
          else: the start time in seconds past the utc start time
        tstop: float
          if dsa10: the stop time in MJD
          else: the start time in seconds past the utc start time
    """
    if dsa10:
        aname = f.header['ANTENNAS'].split('-')
        aname = [int(an) for an in aname]
    else:
        assert antenna_order is not None, 'Antenna order must be provided'
        aname = antenna_order

    nchan = f.header['NCHAN']
    if dsa10:
        fobs  = ((f.header['FCH1']*1e6-(np.arange(nchan)+0.5)*2.*2.5e8/nchan)*u.Hz
            ).to_value(u.GHz)
    else:
        fobs = ((f.header['FCH1']*1e6-
                (np.arange(nchan)+0.5)*2.5e8/8192)*
                u.Hz).to_value(u.GHz)
    nt    = f.header['NAXIS2']
    tsamp = f.header['TSAMP']

    tp    = np.loadtxt(antpos)
    blen  = []
    bname = []
#     for i in np.arange(len(aname)-1)+1:
#         for j in np.arange(i+1):
    if dsa10:
        # currently doesn't include autocorrelations
        for i in np.arange(10):
            for j in np.arange(i+1):
                a1 = int(aname[i])-1
                a2 = int(aname[j])-1
                bname.append([a1+1,a2+1])
                blen.append(tp[a1,1:]-tp[a2,1:])
    else:
        for j in range(len(aname)):
            for i in range(j,len(aname)):
                a1 = int(aname[i])-1
                a2 = int(aname[j])-1
                bname.append([a2+1,a1+1])
                blen.append(tp[a2,1:]-tp[a1,1:])
    blen  = np.array(blen)

    if dsa10:
        tstart = f.header['MJD'] + ct.time_offset/ct.seconds_per_day
        tstop  = tstart + nt*tsamp/ct.seconds_per_day
    else:
        tstart = tsamp*f.header['NBLOCKS']
        tstop = tstart + nt*tsamp

    if verbose:
        if dsa10:
            print('File covers {0:.2f} hours from MJD {1} to {2}'.format(
            ((tstop-tstart)*u.d).to(u.h),tstart,tstop))
        else:
            print('File covers {0:.2f} h from {1} s to {2} s'.format(
            ((tstop-tstart)*u.s).to(u.h),tstart,tstop))
    return nchan, fobs, nt, blen, bname, tstart, tstop, tsamp, aname

def extract_vis_from_psrfits(f,stmid,seg_len,antenna_order,
                             mjd0,mjd1,
                             quiet=True):
    """ Routine to extract visibilities from a fits file output
    by the DSA-10 system.  
    
    Based on clip.extract_segment from DSA-10 routines

    Args:
        f: pyfits table handler
          the fits Visibility table
        stmid: float
          the LST around which to extract visibilities, in radians
        seg_len: float
          the duration of visibilities to extract, in radians
        antenna_order: list
          the order of the antennas in the correlator
        mjd0: float
          the start time of the file in mjd
        mjd1: float
          the stop time of the file in mjd
        quiet: boolean
          if False, information on the file will be printed

    Returns:
        odata: complex array
          the requested visibilities, dimensions (baselines, time, frequency)
        st: arr(float)
          the lst of each integration in the visibilities, in radians
        mjd: arr(float)
          the midpoint mjd of each integration in the visibilities
        I0-I1: int
          the index of the transit
    """
    dat   = f.data['VIS']
    nt    = f.header['NAXIS2']
    nchan = f.header['NCHAN']
    tsamp = f.header['TSAMP']
    nant = len(antenna_order)
    
    #mjd0 = f.header['MJD'] + ct.time_offset/ct.seconds_per_day 
    #mjd1 = mjd0 + ct.tsamp*nt/ct.seconds_per_day  
    if (mjd1-mjd0)>=1:
        print("Data covers > 1 sidereal day. Only the first segment "+
              "will be extracted")
    
    st0 = Time(mjd0, format='mjd').sidereal_time(
        'apparent',longitude=ct.ovro_lon*u.rad).radian 
    mjd = mjd0 + (np.arange(nt)+0.5) * tsamp / ct.seconds_per_day
    
    st  = np.angle(np.exp(1j*(st0 + 2*np.pi/ct.seconds_per_sidereal_day*
                          np.arange(nt+0.5)*tsamp)))
    
    st1 = Time(mjd1,format='mjd').sidereal_time(
            'apparent',longitude=ct.ovro_lon).radian

    if not quiet:
        print("\n-------------EXTRACT DATA--------------------")
        print("Extracting data around {0}".format(stmid*180/np.pi))
        print("{0} Time samples in data".format(nt))
        print("LST range: {0:.1f} --- ({1:.1f}-{2:.1f}) --- {3:.1f}deg".format(st[0]*180./np.pi,(stmid-seg_len)*180./np.pi, (stmid+seg_len)*180./np.pi,st[-1]*180./np.pi))

    I1 = np.argmax(np.absolute(np.exp(1j*st)+
                           np.exp(1j*stmid)*np.exp(-1j*seg_len)))
    I2 = np.argmax(np.absolute(np.exp(1j*st)+
                           np.exp(1j*stmid)*np.exp(1j*seg_len)))
    I0 = np.argmax(np.absolute(np.exp(1j*st)+
                           np.exp(1j*(stmid))))
    
    mjd = mjd[I1:I2]
    st  = st[I1:I2]
    dat = dat.reshape((nt,(nant*(nant+1))//2,nchan,2,2))[I1:I2,:,:,:,:]

    if not quiet:
        print("Extract: {0} ----> {1} sample; transit at {2}".format(I1,I2,I0))
        print("----------------------------------------------")
    
    # Fancy indexing can have downfalls and may change in future numpy versions
    # See issue here https://github.com/numpy/numpy/issues/9450
    # odata = dat[:,basels,:,:,0]+ 1j*dat[:,basels,:,:,1]
    odata = dat[...,0]+1j*dat[...,1]
    odata = odata.swapaxes(0,1)
                  
    return odata,st,mjd,I0-I1

def get_autobl_indices(nant):
    auto_bls = []
    i=-1
    for j in range(1,nant+1):
        i+=j
        auto_bls += [i]
    return auto_bls

def get_antpos_itrf(antpos='data/antpos_ITRF.txt'):
    # Read in baseline info and order it as needed
    if antpos[-4:]=='.txt':
        anum,xx,yy,zz = np.loadtxt(antpos).transpose()
        anum = anum.astype(int)+1
        anum,xx,yy,zz = zip(*sorted(zip(anum,xx,yy,zz)))
    elif antpos[-4:]=='.csv':
        df = get_itrf(antpos)
        anum = np.array(df.index)
        xx = np.array(df[['dx_m']])
        yy = np.array(df[['dy_m']])
        zz = np.array(df[['dz_m']])
    return anum,xx,yy,zz

def simulate_ms(ofile,tname,anum,xx,yy,zz,diam,mount,
               pos_obs,spwname,freq,deltafreq,freqresolution,
               nchannels,integrationtime,obstm,dt,src,
               stoptime):
    me = cc.measures()
    qa = cc.quanta()
    sm = cc.simulator()
    sm.open(ofile)
    sm.setconfig(telescopename=tname, x=xx, y=yy, z=zz, 
                 dishdiameter=diam, mount=mount, antname=anum, 
                 coordsystem='global', referencelocation=pos_obs)
    sm.setspwindow(spwname=spwname, freq=freq, deltafreq=deltafreq, 
                   freqresolution=freqresolution, 
                   nchannels=nchannels, stokes='XX YY')
    sm.settimes(integrationtime=integrationtime, usehourangle=False, 
                referencetime=me.epoch('utc', qa.quantity(obstm-dt,'d')))
    sm.setfield(sourcename=src.name, 
                sourcedirection=me.direction(src.epoch, 
                                             qa.quantity(src.ra.to_value(u.rad),'rad'), 
                                             qa.quantity(src.dec.to_value(u.rad),'rad')))
    sm.setauto(autocorrwt=0.0)
    print('simulation parameters set.')
    print('observing')
    sm.observe(src.name, spwname, starttime='0s', stoptime=stoptime)
    print('observation done')
    sm.close()

def convert_to_ms(source, vis, obstm, ofile, bname, antenna_order,
                  tsamp = ct.tsamp*ct.nint, nint=1,
                  antpos='data/antpos_ITRF.txt',model=None,
                 dt = ct.casa_time_offset,dsa10=True):
    """ Writes visibilities to an ms. 
    
    Uses the casa simulator tool to write the metadata to an ms,
    then uses the casa ms tool to replace the visibilities with 
    the observed data.
    
    Args:
        source: src instance 
          parameters for the source (or position) used for fringe-stopping
        vis: complex array
          the visibilities, shape (baseline,time, channel)
        obstm: float
          start time of observation in MJD 
        ofile: str
          name for the created ms.  will write to <ofile>.ms
        bname: list(int)
          the list of baselines names in the form [[ant1, ant2],...]
        antenna_order: list()
        tsamp: float
          the sampling time of the input visibilities in seconds
        nint: int
          the number of time bins to integrate before saving to a 
          measurement set, default 25
        antpos: str
          the full path to the text file containing itrf antenna
          positions
        model: complex array
          same shape as visibilities, the model to write to the 
          measurement set (and against which gain calibration will be done).
          If not provided an array of ones will be used at the model.

    Returns:
    """

    nant = len(antenna_order)
    
    me = cc.measures()
    qa = cc.quanta()

    # Observatory parameters 
    tname   = 'OVRO_MMA'
    diam    = 4.5 # m
    obs     = 'OVRO_MMA'
    mount   = 'alt-az'
    pos_obs = me.observatory(obs)
    
    # Backend
    if dsa10:
        spwname   = 'L_BAND'
        freq      = '1.4871533196875GHz'
        deltafreq = '-0.244140625MHz'
        freqresolution = deltafreq
    else:
        spwname = 'L_BAND'
        freq      = '1.28GHz'
        deltafreq = '40.6901041666667kHz'
        freqresolution = deltafreq
    nchannels = vis.shape[-2]
    npol      = vis.shape[-1]
    
    # Rebin visibilities 
    integrationtime = '{0}s'.format(tsamp*nint) 
    if nint != 1:
        npad = nint - vis.shape[1]%nint
        if npad == nint: npad = 0 
        vis = np.nanmean(np.pad(vis,((0,0),(0,npad),
                    (0,0),(0,0)),
                            mode='constant',constant_values=
                    (np.nan,)).reshape(vis.shape[0],-1,nint,
                    vis.shape[2],vis.shape[3]),axis=2)
        if model is not None:
            model = np.nanmean(np.pad(model,((0,0),(0,npad),
                    (0,0),(0,0)),
                    mode='constant',constant_values=
                    (np.nan,)).reshape(model.shape[0],-1,nint,
                    model.shape[2],model.shape[3]),axis=2)
    stoptime  = '{0}s'.format(vis.shape[1]*tsamp*nint)
    
    anum,xx,yy,zz = get_antpos_itrf(antpos)
    
    # Sort the antenna positions
    idx_order = sorted([int(a)-1 for a in antenna_order])
    anum = np.array(anum)[idx_order]
    xx = np.array(xx)
    yy = np.array(yy)
    zz = np.array(zz)
    xx = xx[idx_order]
    yy = yy[idx_order]
    zz = zz[idx_order]
    
    nints = np.zeros(nant,dtype=int)
    for i in range(nant):
        nints[i] = np.sum(np.array(bname)[:,0]==anum[i])
    nints, anum, xx, yy, zz = zip(*sorted(zip(nints,anum,xx,yy,zz),reverse=True))

    # Check that the visibilities are ordered correctly by 
    # checking the order of baselines in bname
    idx_order = []
<<<<<<< HEAD
    autocorr = True if [anum[0],anum[0]] in list(bname) else False
=======
    autocorr = True if [anum[0],anum[0]] in bname else False
>>>>>>> 5e160690
    for i in range(len(anum)):
        for j in range(i if autocorr else i+1,len(anum)):
            idx_order += [bname.index([anum[i],anum[j]])]
    assert idx_order == list(np.arange(len(bname),dtype=int)), \
        'Visibilities not ordered by baseline'
    anum = [str(a) for a in anum]
    
<<<<<<< HEAD
    print(obstm-dt)
    print('beginning simulation')
    simulate_ms('{0}.ms'.format(ofile),tname,anum,xx,yy,zz,diam,mount,
=======
    simulate_ms(ofile,tname,anum,xx,yy,zz,diam,mount,
>>>>>>> 5e160690
               pos_obs,spwname,freq,deltafreq,freqresolution,
               nchannels,integrationtime,obstm,dt,source,
               stoptime)
    
    print('simulation done')
    print('checking time')

    # Check that the time is correct
    ms = cc.ms()
    ms.open('{0}.ms'.format(ofile))
    tstart_ms  = ms.summary()['BeginTime']
    ms.close()
    
    if np.abs(tstart_ms - obstm) > 1e-10:
        dt = dt + (tstart_ms - obstm)
        print('Updating casa time offset to {0}s'.format(dt*ct.seconds_per_day))
        print('Rerunning simulator')
        simulate_ms('{0}.ms'.format(ofile),tname,anum,xx,yy,zz,diam,mount,
               pos_obs,spwname,freq,deltafreq,freqresolution,
               nchannels,integrationtime,obstm,dt,source,
               stoptime)
    
    print('time correction done')
    print('modifying visibilities')
    # Reopen the measurement set and write the observed visibilities
    ms = cc.ms()
    ms.open('{0}.ms'.format(ofile),nomodify=False)
    ms.selectinit(datadescid=0)
    
    rec = ms.getdata(["data"]) 
    # rec['data'] has shape [scan, channel, [time*baseline]]
    vis = vis.T.reshape((npol,nchannels,-1))
    rec['data'] = vis
    ms.putdata(rec)
    ms.close()
    
    ms = cc.ms()
    ms.open('{0}.ms'.format(ofile),nomodify=False)
    if model is None:
        model = np.ones(vis.shape,dtype=complex)
    else:
        model = model.T.reshape((npol,nchannels,-1))
    rec = ms.getdata(["model_data"])
    rec['model_data'] = model
    ms.putdata(rec)
    ms.close()
    print('visibilities modified')
    
    print('confirming time correction')
    # Check that the time is correct
    ms = cc.ms()
    ms.open('{0}.ms'.format(ofile))
    tstart_ms  = ms.summary()['BeginTime']
    tstart_ms2 = ms.getdata('TIME')['time'][0]/ct.seconds_per_day
    ms.close()

    assert np.abs(tstart_ms - (tstart_ms2-tsamp*nint/ct.seconds_per_day/2)) < 1e-10, \
        'Data start time does not agree with MS start time'
    
    assert np.abs(tstart_ms - obstm) < 1e-10 , \
        'Measurement set start time does not agree with input tstart'
    print('done ms conversion')
    return

def extract_vis_from_ms(ms_name,nbls,nchan,npol=2):
    """ Extract calibrated and uncalibrated visibilities from 
    measurement set.
    
    Args:
        ms_name: str
          the name of the measurement set (will open <ms>.ms)
    
    Returns:
        vis_uncal: complex array
          the 'observed' data from the measurement set (baselines,time,freq)
        vis_cal: complex array
          the 'corrected' data from the measurement set (baselines,time,freq)
    """
    error = 0
    ms = cc.ms()
    error += not ms.open('{0}.ms'.format(ms_name))
    vis_uncal= (ms.getdata(["data"])
                ['data'].reshape(npol,nchan,-1,nbls).T)
    vis_cal  = (ms.getdata(["corrected_data"])
            ['corrected_data'].reshape(npol,nchan,-1,nbls).T)
    error += not ms.close()
    if error > 0:
        print('{0} errors occured during calibration'.format(error))
    return vis_uncal, vis_cal

def initialize_hdf5_file(f,fobs,antenna_order,t0,nbls,nchan,npol,nant):
    """Initialize the hdf5 file.
    
    Args:
        f: hdf5 file handler
            the file
        fobs: array(float)
            the center frequency of each channel
        antenna_order: array(int)
            the order of the antennas in the correlator
        t0: float
            the time of the first sample in mjd seconds
        nbls: int
            the number of baselines
        nchan: int
            the number of channels
        npol: int
            the number of polarizations
        nant: int
            the number of antennas
        
    Returns:
        vis_ds: hdf5 dataset
            the dataset for the visibilities
        t_ds: hdf5 dataset
            the dataset for the times
    """
    ds_fobs = f.create_dataset("fobs_GHz",(nchan,),dtype=np.float32,data=fobs)
    ds_ants = f.create_dataset("antenna_order",(nant,),dtype=np.int,data=antenna_order)
    t_st = f.create_dataset("tstart_mjd_seconds",
                           (1,),maxshape=(1,),
                           dtype=int,data=t0)

    vis_ds = f.create_dataset("vis", 
                            (0,nbls,nchan,npol), 
                            maxshape=(None,nbls,nchan,npol),
                            dtype=np.complex64,chunks=True,
                            data = None)
    t_ds = f.create_dataset("time_seconds",
                           (0,),maxshape=(None,),
                           dtype=np.float32,chunks=True,
                           data = None)
    return vis_ds, t_ds

def mask_bad_bins(vis,axis,thresh=6.0,medfilt=False,nmed=129):
    """Mask bad channels or time bins in visibility data
    
    Args:
      vis: array(complex)
        the visibility array 
        dimensions (nbls,nt,nf,npol)
      axis: int
        the axis to flag in
        axis=1 will flag bad time bins
        axis=2 will flag bad frequency bins
      thresh: float
        the threshold above which to flag data 
        anything that deviates from the median by more than
        thresh x the standard deviation is flagged
      medfilt: Boolean
        whether to median filter to remove an average trend
        if True, will median filter
        if False, subtract the median for the baseline/pol pair
      nmed: int
        the size of the median filter to use
        only used in medfilt is True
        must be odd
      
    Returns:
      good_bins: array(boolean)
        if axis==2: (nbls,1,nf,npol) 
        if axis==1: (nbls,nt,1,npol)
        returns 1 where the bin is good, 
        0 where the bin should be flagged
      fraction_flagged: array(float), dims (nbls,npol)
        the amount of data binned for each baseline/pol
    """
    assert axis==1 or axis==2 
    avg_axis = 1 if axis==2 else 2

    # average over time first
    vis_avg = np.abs(np.mean(vis,axis=avg_axis))
    # median filter over frequency and remove the median trend
    # or remove the median
    if medfilt:
        vis_avg_mf = median_filter(vis_avg.real,size=(1,nmed,1))
        vis_avg -= vis_avg_mf
    else:
        vis_avg -= np.median(vis_avg,axis=1)
    # calculate the standard deviation along the frequency axis
    vis_std = np.std(vis_avg,axis=1,keepdims=True)
    # get good channels
    good_bins = np.abs(vis_avg)<thresh*vis_std
    fraction_flagged = (1-good_bins.sum(axis=1)/good_bins.shape[1])
    if avg_axis==1:
        good_bins = good_bins[:,np.newaxis,:,:] 
    else:
        good_bins = good_bins[:,:,np.newaxis,:]
    return good_bins,fraction_flagged

# def mask_bad_times(vis,thresh=6.0,medfilt=False):
#     """Mask bad channels in visibility data
#     Args:
#       vis: array(complex)
#         the visibility array 
#         dimensions (nbls,nt,nf,npol)
#       thresh: float
#         the threshold above which to flag data 
#         anything that deviates from the median by more than
#         thresh x the standard deviation is flagged
      
#     Returns:
#       good_times: array(boolean)
#         (nbls,nt,1,npol)
#         returns 1 where the timebin is good, 
#         0 where the timebin should be flagged
#     """
#     #vis2 = np.copy(vis)
#     tbin_mean = vis.mean(axis=2,keepdims=True)
#     total_mean = tbin_mean.mean(axis=1,keepdims=True)
#     total_std = tbin_mean.std(axis=1,keepdims=True)
#     #fstd = np.std(vis2,axis=1)
#     #rmean = medfilt(fstd,(1,nsamples,1))
#     #good_channels = (fstd-rmean)<cutoff
#     good_times = np.abs(tbin_mean-total_mean)<thresh*total_std
#     return good_times


def mask_bad_pixels(vis,thresh=6.0,mask=None):
    """Masks bad pixels that are more than thresh*std above the
    median in each visibility.
    
    Args:
      vis: array(complex)
        dims (nbls,nt, nf, npol)
        the visiblities to flag
      thresh: float
        the threshold in stds above which to flag data
      mask: array(bool)
        optional, dims (nbls,nt,nf,npol)
        a mask for data already flagged
      
    Returns:
      good_pixels: array(bool)  
        (nbls,nt,nf,npol)
      fraction_flagged: array(float)
        (nbls,npol)
      
    """
    (nbls,nt,nf,npol) = vis.shape
    vis = np.abs(vis.reshape(nbls,-1,npol))
    vis = vis-np.median(vis,axis=1,keepdims=True)
    if mask is not None:
        vis = vis*mask.reshape(nbls,-1,npol)
    std = np.std(vis,axis=1,keepdims=True)
    good_pixels = np.abs(vis)<thresh*std
    fraction_flagged = 1 - good_pixels.sum(1)/good_pixels.shape[1]
    good_pixels = good_pixels.reshape(nbls,nt,nf,npol)
    return good_pixels,fraction_flagged

# def mask_bad_pixels(vis,ntbin=100,thresh=6.0):
#     """Masks pixels thresh*std above the median in each visibility after 
#     binning in time.
    
#     Args:
#       vis: array(complex)
#         (nbls, nt, nf, npol)
#         the complex visibilities
#       ntbin: int
#         the number of time bins to average by 
#       thresh: float
#         the number of stddevs above which to flag data
#     Returns:
#       mask: array(boolean)
#         same dimensions as vis
#         1 for pixels which are good, 0 for pixels which should be flagged
#       fraction_flagged: array(float), dims (nbls,npol)
#         the fraction of data flagged on each baseline
#       """
#     (nbls,nt,nchan,npol)=vis.shape
#     bindata = np.copy(vis)
#     bindata = bindata[:,:nt//ntbin*ntbin,...].reshape(nbls,nt//ntbin,ntbin,nchan,npol).mean(axis=2)
#     bindata = 10*(np.log10(np.abs(bindata)))
#     std = np.std(bindata,axis=2,keepdims=True)
#     med = np.median(bindata,axis=2,keepdims=True)
#     good_pixels = np.abs(bindata-med)<thresh*std
#     mask = np.tile(good_pixels[:,:,np.newaxis,:,:],
#                   (1,1,ntbin,1,1)).reshape(nbls,-1,nchan,npol)
#     if mask.shape[1] < nt:
#         mask = np.append(mask,np.zeros((nbls,
#                                        nt-mask.shape[1],nchan,npol)),
#                  axis=1)
#     print('{0} % of data flagged.'.format(
#         100*(1-np.sum(mask)/(mask.flatten().shape[0]))))
#     fraction_flagged = (1-mask.sum(1).sum(1)/(
#         mask.reshape(mask.shape[0],-1,mask.shape[-1]).shape[1]))
#     return mask,fraction_flagged

<|MERGE_RESOLUTION|>--- conflicted
+++ resolved
@@ -643,11 +643,8 @@
     # Check that the visibilities are ordered correctly by 
     # checking the order of baselines in bname
     idx_order = []
-<<<<<<< HEAD
     autocorr = True if [anum[0],anum[0]] in list(bname) else False
-=======
-    autocorr = True if [anum[0],anum[0]] in bname else False
->>>>>>> 5e160690
+
     for i in range(len(anum)):
         for j in range(i if autocorr else i+1,len(anum)):
             idx_order += [bname.index([anum[i],anum[j]])]
@@ -655,13 +652,8 @@
         'Visibilities not ordered by baseline'
     anum = [str(a) for a in anum]
     
-<<<<<<< HEAD
-    print(obstm-dt)
     print('beginning simulation')
     simulate_ms('{0}.ms'.format(ofile),tname,anum,xx,yy,zz,diam,mount,
-=======
-    simulate_ms(ofile,tname,anum,xx,yy,zz,diam,mount,
->>>>>>> 5e160690
                pos_obs,spwname,freq,deltafreq,freqresolution,
                nchannels,integrationtime,obstm,dt,source,
                stoptime)
