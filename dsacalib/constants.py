"""Constants used in the calibration of DSA-110 visibilities.

Author: Dana Simard, dana.simard@astro.caltech.edu, 10/2019
"""
import astropy.units as u
import astropy.constants as c
import scipy # pylint: disable=unused-import
import casatools as cc
import numpy as np
import dsacalib

# The number of seconds in a sidereal day
SECONDS_PER_SIDEREAL_DAY = 3600*23.9344699

# The number of seconds in a day
SECONDS_PER_DAY = 3600*24

DEG_PER_HOUR = 360/SECONDS_PER_SIDEREAL_DAY*3600

# Time between time the packet says as start and first
# sample recorded - used only for dsa-10 correlator
TIME_OFFSET = 4.294967296
CASA_TIME_OFFSET = 0.00042824074625968933 # in days

# The integration time of the visibilities in seconds
# used only for dsa-10 correlator
TSAMP = 8.192e-6*128*384

# The longitude and latitude of the OVRO site
# in radians
me = cc.measures()
ovro_loc = me.observatory('OVRO')
OVRO_LON = ovro_loc['m0']['value']
OVRO_LAT = ovro_loc['m1']['value']
OVRO_ALT = ovro_loc['m2']['value']

# c expressed in units relevant to us
C_GHZ_M = c.c.to_value(u.GHz*u.m)

<<<<<<< HEAD
# Amount to integrate data by after fringestopping, 
=======
# Amount to integrate data by after fringestopping,
>>>>>>> b6fb2cfb
# when writing to a CASA ms
# Currently integrating for 10-s
# When commissioning DSA-110, want 1-s integrations
NINT = int(np.floor(10/TSAMP))

# Default sky model parameters
F0 = 1.4        # Frequency of flux in GHz
SPEC_IDX = -0.7 # Spectral index

# Backup IERS table
IERS_TABLE = 'file://{0}/data/finals2000A.all'.format(dsacalib.__path__[0])
# Templates & other package data
PKG_DATA_PATH = '{0}/data/'.format(dsacalib.__path__[0])<|MERGE_RESOLUTION|>--- conflicted
+++ resolved
@@ -37,11 +37,7 @@
 # c expressed in units relevant to us
 C_GHZ_M = c.c.to_value(u.GHz*u.m)
 
-<<<<<<< HEAD
-# Amount to integrate data by after fringestopping, 
-=======
 # Amount to integrate data by after fringestopping,
->>>>>>> b6fb2cfb
 # when writing to a CASA ms
 # Currently integrating for 10-s
 # When commissioning DSA-110, want 1-s integrations
